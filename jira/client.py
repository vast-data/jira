--- conflicted
+++ resolved
@@ -1826,7 +1826,6 @@
                 "RunCanned": "Run",
             }
 
-<<<<<<< HEAD
             logging.debug("renaming %s" % self.user(old_user).emailAddress)  # raw displayName
 
             r = self._session.post(url, headers=self._options['headers'], data=payload)
@@ -1865,39 +1864,9 @@
                 logging.error("User %s does not exists." % old_user)
                 return msg
 
-=======
-        if re.compile("XSRF Security Token Missing").search(r.text):
-            logging.fatal("Reconfigure JIRA and disable XSRF in order to be able call this. See https://developer.atlassian.com/display/JIRADEV/Form+Token+Handling")
-            return False
-
-        open("/tmp/jira_rename_user_%s_to%s.html" % (old_user, new_user), "w").write(r.text)
-
-        msg = r.status_code
-        m = re.search("<span class=\"errMsg\">(.*)<\/span>", r.text)
-        if m:
-            msg = m.group(1)
->>>>>>> a3829d42
             logging.error(msg)
             logging.error("User %s does still exists after rename, that's clearly a problem." % old_user)
             return False
-<<<<<<< HEAD
-=======
-            # <span class="errMsg">Target user ID must exist already for a merge</span>
-        p = re.compile("type=\"hidden\" name=\"cannedScriptArgs_Hidden_output\" value=\"(.*?)\"\/>", re.MULTILINE | re.DOTALL)
-        m = p.search(r.text)
-        if m:
-            h = HTMLParser.HTMLParser()
-            msg = h.unescape(m.group(1))
-            logging.info(msg)
-
-        # let's check if the user still exists
-        try:
-            self.user(old_user)
-        except:
-            logging.error("User %s does not exists." % old_user)
-            return msg
->>>>>>> a3829d42
-
 
     def delete_user(self, username):
 
